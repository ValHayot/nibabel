# emacs: -*- mode: python-mode; py-indent-offset: 4; indent-tabs-mode: nil -*-
# vi: set ft=python sts=4 ts=4 sw=4 et:
### ### ### ### ### ### ### ### ### ### ### ### ### ### ### ### ### ### ### ##
#
#   See COPYING file distributed along with the NiBabel package for the
#   copyright and license terms.
#
### ### ### ### ### ### ### ### ### ### ### ### ### ### ### ### ### ### ### ##

from collections import namedtuple as nt

import numpy as np

from ..optpkg import optional_package
from ..viewers import OrthoSlicer3D

from numpy.testing import assert_array_equal, assert_equal

import unittest
import pytest

# Need at least MPL 1.3 for viewer tests.
<<<<<<< HEAD
matplotlib, has_mpl, _ = optional_package('matplotlib', min_version='1.3')
needs_mpl = unittest.skipUnless(has_mpl, 'These tests need matplotlib')
=======
# 2020.02.11 - 1.3 wheels are no longer distributed, so the minimum we test with is 1.5
matplotlib, has_mpl, _ = optional_package('matplotlib', min_version='1.5')

needs_mpl = skipif(not has_mpl, 'These tests need matplotlib')
>>>>>>> bcce6918
if has_mpl:
    matplotlib.use('Agg')


@needs_mpl
def test_viewer():
    # Test viewer
    plt = optional_package('matplotlib.pyplot')[0]
    a = np.sin(np.linspace(0, np.pi, 20))
    b = np.sin(np.linspace(0, np.pi*5, 30))
    data = (np.outer(a, b)[..., np.newaxis] * a)[:, :, :, np.newaxis]
    data = data * np.array([1., 2.])  # give it a # of volumes > 1
    v = OrthoSlicer3D(data)
    assert_array_equal(v.position, (0, 0, 0))
    assert 'OrthoSlicer3D' in repr(v)

    # fake some events, inside and outside axes
    v._on_scroll(nt('event', 'button inaxes key')('up', None, None))
    for ax in (v._axes[0], v._axes[3]):
        v._on_scroll(nt('event', 'button inaxes key')('up', ax, None))
    v._on_scroll(nt('event', 'button inaxes key')('up', ax, 'shift'))
    # "click" outside axes, then once in each axis, then move without click
    v._on_mouse(nt('event', 'xdata ydata inaxes button')(0.5, 0.5, None, 1))
    for ax in v._axes:
        v._on_mouse(nt('event', 'xdata ydata inaxes button')(0.5, 0.5, ax, 1))
    v._on_mouse(nt('event', 'xdata ydata inaxes button')(0.5, 0.5, None, None))
    v.set_volume_idx(1)
    v.cmap = 'hot'
    v.clim = (0, 3)
    with pytest.raises(ValueError):
        OrthoSlicer3D.clim.fset(v, (0.,))  # bad limits
    with pytest.raises(ValueError):
        OrthoSlicer3D.cmap.fset(v, 'foo')  # wrong cmap

    # decrement/increment volume numbers via keypress
    v.set_volume_idx(1)  # should just pass
    v._on_keypress(nt('event', 'key')('-'))  # decrement
    assert_equal(v._data_idx[3], 0)
    v._on_keypress(nt('event', 'key')('+'))  # increment
    assert_equal(v._data_idx[3], 1)
    v._on_keypress(nt('event', 'key')('-'))
    v._on_keypress(nt('event', 'key')('='))  # alternative increment key
    assert_equal(v._data_idx[3], 1)

    v.close()
    v._draw()  # should be safe

    # non-multi-volume
    v = OrthoSlicer3D(data[:, :, :, 0])
    v._on_scroll(nt('event', 'button inaxes key')('up', v._axes[0], 'shift'))
    v._on_keypress(nt('event', 'key')('escape'))
    v.close()

    # complex input should raise a TypeError prior to figure creation
    with pytest.raises(TypeError):
        OrthoSlicer3D(data[:, :, :, 0].astype(np.complex64))

    # other cases
    fig, axes = plt.subplots(1, 4)
    plt.close(fig)
    v1 = OrthoSlicer3D(data, axes=axes)
    aff = np.array([[0, 1, 0, 3], [-1, 0, 0, 2], [0, 0, 2, 1], [0, 0, 0, 1]],
                   float)
    v2 = OrthoSlicer3D(data, affine=aff, axes=axes[:3])
    # bad data (not 3+ dim)
    with pytest.raises(ValueError):
        OrthoSlicer3D(data[:, :, 0, 0])
    # bad affine (not 4x4)
    with pytest.raises(ValueError):
        OrthoSlicer3D(data, affine=np.eye(3))
    with pytest.raises(TypeError):
        v2.link_to(1)
    v2.link_to(v1)
    v2.link_to(v1)  # shouldn't do anything
    v1.close()
    v2.close()<|MERGE_RESOLUTION|>--- conflicted
+++ resolved
@@ -20,15 +20,10 @@
 import pytest
 
 # Need at least MPL 1.3 for viewer tests.
-<<<<<<< HEAD
-matplotlib, has_mpl, _ = optional_package('matplotlib', min_version='1.3')
-needs_mpl = unittest.skipUnless(has_mpl, 'These tests need matplotlib')
-=======
 # 2020.02.11 - 1.3 wheels are no longer distributed, so the minimum we test with is 1.5
 matplotlib, has_mpl, _ = optional_package('matplotlib', min_version='1.5')
 
-needs_mpl = skipif(not has_mpl, 'These tests need matplotlib')
->>>>>>> bcce6918
+needs_mpl = unittest.skipUnless(has_mpl, 'These tests need matplotlib')
 if has_mpl:
     matplotlib.use('Agg')
 
